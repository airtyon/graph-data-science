--- conflicted
+++ resolved
@@ -5,11 +5,7 @@
 
     <groupId>org.neo4j</groupId>
     <artifactId>graph-algorithms-parent</artifactId>
-<<<<<<< HEAD
     <version>3.2.2.2-SNAPSHOT</version>
-=======
-    <version>3.1.5.2-SNAPSHOT</version>
->>>>>>> 82e4eeb8
     <packaging>pom</packaging>
     <name>Neo4j Graph Algorithms</name>
 
@@ -30,13 +26,8 @@
 
     <properties>
         <project.build.sourceEncoding>UTF-8</project.build.sourceEncoding>
-<<<<<<< HEAD
         <neo4j.version>3.2.2</neo4j.version>
-        <jmh.version>1.17.4</jmh.version>
-=======
-        <neo4j.version>3.1.5</neo4j.version>
         <jmh.version>1.19</jmh.version>
->>>>>>> 82e4eeb8
         <javac.target>1.8</javac.target>
     </properties>
 
