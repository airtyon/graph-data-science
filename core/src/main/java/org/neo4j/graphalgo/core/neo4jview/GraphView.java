--- conflicted
+++ resolved
@@ -5,7 +5,6 @@
 import org.neo4j.collection.primitive.PrimitiveLongIterator;
 import org.neo4j.graphalgo.api.*;
 import org.neo4j.graphalgo.core.IdMap;
-import org.neo4j.graphalgo.core.Kernel;
 import org.neo4j.graphalgo.core.utils.RawValues;
 import org.neo4j.graphdb.Direction;
 import org.neo4j.graphdb.Transaction;
@@ -18,12 +17,6 @@
 import org.neo4j.kernel.impl.api.store.RelationshipIterator;
 import org.neo4j.kernel.impl.core.ThreadToStatementContextBridge;
 import org.neo4j.kernel.internal.GraphDatabaseAPI;
-<<<<<<< HEAD
-import org.neo4j.storageengine.api.NodeItem;
-import org.neo4j.storageengine.api.PropertyItem;
-import org.neo4j.storageengine.api.RelationshipItem;
-=======
->>>>>>> 82e4eeb8
 
 import java.util.Arrays;
 import java.util.Collection;
@@ -86,48 +79,12 @@
 
     @Override
     public void forEachRelationship(int nodeId, Direction direction, WeightedRelationshipConsumer consumer) {
-<<<<<<< HEAD
-        final long originalNodeId = toOriginalNodeId(nodeId);
-        forAllRelationships(nodeId, direction, item -> {
-            long relId = RawValues.combineIntInt(
-                    (int) item.startNode(),
-                    (int) item.endNode());
-            double weight = propertyDefaultWeight;
-            Object value = item.propertyValue(propertyKey);
-            if (value instanceof Number) {
-                weight = ((Number) value).doubleValue();
-            }
-
-            consumer.accept(
-                    nodeId,
-                    toMappedNodeId(item.otherNode(originalNodeId)),
-                    relId,
-                    weight
-            );
-        });
-=======
         forAllRelationships(nodeId, direction, true, consumer);
->>>>>>> 82e4eeb8
     }
 
     private void forAllRelationships(
             int nodeId,
             Direction direction,
-<<<<<<< HEAD
-            Consumer<Kernel.RelationshipItem> action) {
-        final long originalNodeId = toOriginalNodeId(nodeId);
-        org.neo4j.storageengine.api.Direction d = mediate(direction);
-        withinTransaction(read -> {
-            try (Cursor<Kernel.NodeItem> nodes = read.nodeCursor(originalNodeId)) {
-                while (nodes.next()) {
-                    Kernel.NodeItem nodeItem = nodes.get();
-                    try (Cursor<Kernel.RelationshipItem> rels = relationships(d, nodeItem)) {
-                        while (rels.next()) {
-                            Kernel.RelationshipItem item = rels.get();
-                            if (idMapping.contains(item.otherNode(originalNodeId))) {
-                                action.accept(item);
-                            }
-=======
             boolean readWeights,
             WeightedRelationshipConsumer action) {
         final long originalNodeId = toOriginalNodeId(nodeId);
@@ -145,7 +102,6 @@
                             weight = RawValues.extractValue(
                                     value,
                                     defaultWeight);
->>>>>>> 82e4eeb8
                         }
                         final int otherId = toMappedNodeId(otherNodeId);
 
@@ -154,18 +110,11 @@
                     }
                 };
 
-<<<<<<< HEAD
-    private Cursor<Kernel.RelationshipItem> relationships(
-            final org.neo4j.storageengine.api.Direction d,
-            final Kernel.NodeItem nodeItem) {
-        if (relationTypeId == StatementConstants.NO_SUCH_RELATIONSHIP_TYPE) {
-            return nodeItem.relationships(d);
-=======
                 final RelationshipIterator rels;
                 if (relationTypeId == StatementConstants.NO_SUCH_RELATIONSHIP_TYPE) {
                     rels = read.nodeGetRelationships(originalNodeId, direction);
                 } else {
-                    rels = read.nodeGetRelationships(originalNodeId, direction, relationTypeId);
+                    rels = read.nodeGetRelationships(originalNodeId, direction, new int[]{relationTypeId});
                 }
                 while (rels.hasNext()) {
                     final long relId = rels.next();
@@ -174,7 +123,6 @@
             });
         } catch (EntityNotFoundException e) {
             throw Exceptions.launderedException(e);
->>>>>>> 82e4eeb8
         }
     }
 
@@ -186,23 +134,6 @@
     @Override
     public void forEachNode(IntPredicate consumer) {
         withinTransaction(read -> {
-<<<<<<< HEAD
-            if (labelId == StatementConstants.NO_SUCH_LABEL) {
-                try (Cursor<Kernel.NodeItem> nodeItemCursor = read.nodeCursorGetAll()) {
-                    while (nodeItemCursor.next()) {
-                        if (!consumer.test(toMappedNodeId(nodeItemCursor.get().id()))) {
-                            break;
-                        }
-                    }
-                }
-            } else {
-                try (Cursor<Kernel.NodeItem> nodeItemCursor = read.nodeCursorGetForLabel(labelId)) {
-                    while (nodeItemCursor.next()) {
-                        if (!consumer.test(toMappedNodeId(nodeItemCursor.get().id()))) {
-                            break;
-                        }
-                    }
-=======
             PrimitiveLongIterator nodes = labelId == StatementConstants.NO_SUCH_LABEL
                     ? read.nodesGetAll()
                     : read.nodesGetForLabel(labelId);
@@ -210,7 +141,6 @@
                 final long nodeId = nodes.next();
                 if (!consumer.test(toMappedNodeId(nodeId))) {
                     break;
->>>>>>> 82e4eeb8
                 }
             }
         });
@@ -281,24 +211,20 @@
         }
     }
 
-    private <T> T withinTransactionTyped(Function<Kernel, T> block) {
+    private <T> T withinTransactionTyped(Function<ReadOperations, T> block) {
         try (final Transaction tx = db.beginTx();
              Statement statement = contextBridge.get()) {
-            final T result = block.apply(new Kernel(statement));
+            final T result = block.apply(statement.readOperations());
             tx.success();
             return result;
         }
     }
 
-<<<<<<< HEAD
-    private void withinTransaction(Consumer<Kernel> block) {
-=======
     private <E extends Exception> void withinTransaction(CheckedConsumer<ReadOperations, E> block)
     throws E {
->>>>>>> 82e4eeb8
         try (final Transaction tx = db.beginTx();
              Statement statement = contextBridge.get()) {
-            block.accept(new Kernel(statement));
+            block.accept(statement.readOperations());
             tx.success();
         }
     }
